OASISFormat: 0.4
Name:        containers
Version:     0.8
Homepage:    https://github.com/c-cube/ocaml-containers
Authors:     Simon Cruanes
License:     BSD-2-clause
LicenseFile: LICENSE
Plugins:     META (0.3), DevFiles (0.3)
OCamlVersion: >= 4.00.1
BuildTools:  ocamlbuild
AlphaFeatures: compiled_setup_ml, ocamlbuild_more_args

Synopsis:    A modular standard library focused on data structures.
Description:
    Containers is a standard library (BSD license) focused on data structures,
    combinators and iterators, without dependencies on unix. Every module is
    independent and is prefixed with 'CC' in the global namespace. Some modules
    extend the stdlib (e.g. CCList provides safe map/fold_right/append, and
    additional functions on lists).

    It also features an optional library for dealing with strings, and a `misc`
    library full of experimental ideas (not stable, not necessarily usable).

Flag "misc"
  Description:  Build the misc library, with experimental modules still susceptible to change
  Default:      true

Flag "lwt"
  Description:  Build modules which depend on Lwt
  Default:      false

Flag "thread"
  Description:  Build modules that depend on threads
  Default:      true

Flag "bench"
  Description:  Build and run benchmarks
  Default:      true

Flag "bigarray"
  Description:  Build modules that depend on bigarrays
  Default:      true

Flag "advanced"
  Description:  Build advanced combinators, including CCLinq (requires "sequence")
  Default:      true

Library "containers"
  Path:             src/core
  Modules:          CCVector, CCPrint, CCError, CCHeap, CCList, CCOpt, CCPair,
                    CCFun, CCHash, CCInt, CCBool, CCFloat, CCArray, CCRef, CCSet,
                    CCOrd, CCRandom, CCString, CCHashtbl, CCMap, CCFormat
  BuildDepends:     bytes

Library "containers_io"
  Path:             src/io
  Modules:          CCIO
  BuildDepends:     bytes
  FindlibParent:    containers
  FindlibName:      io

Library "containers_sexp"
  Path:             src/sexp
  Modules:          CCSexp, CCSexpStream, CCSexpM
  BuildDepends:     bytes
  FindlibParent:    containers
  FindlibName:      sexp

Library "containers_data"
  Path:             src/data
  Modules:          CCMultiMap, CCMultiSet, CCTrie, CCFlatHashtbl, CCCache,
                    CCPersistentHashtbl, CCDeque, CCFQueue, CCBV, CCMixtbl,
<<<<<<< HEAD
                    CCMixmap, CCBufferIO
=======
                    CCRingBuffer
>>>>>>> 6f788d3a
  FindlibParent:    containers
  FindlibName:      data

Library "containers_iter"
  Path:             src/iter
  Modules:          CCKTree, CCKList
  FindlibParent:    containers
  FindlibName:      iter

Library "containers_string"
  Path:             src/string
  Pack:             true
  Modules:          KMP, Levenshtein
  FindlibName:      string
  FindlibParent:    containers

Library "containers_advanced"
  Path:             src/advanced
  Pack:             true
  Modules:          CCLinq, CCBatch, CCCat, CCMonadIO
  Build$:           flag(advanced)
  Install$:         flag(advanced)
  FindlibName:      advanced
  FindlibParent:    containers
  BuildDepends:     containers, sequence

Library "containers_bigarray"
  Path:             src/bigarray
  Modules:          CCBigstring
  FindlibName:      bigarray
  FindlibParent:    containers
  BuildDepends:     containers, bigarray, bytes

Library "containers_pervasives"
  Path:             src/pervasives
  Modules:          CCPervasives
  BuildDepends:     containers
  FindlibName:      pervasives
  FindlibParent:    containers

Library "containers_misc"
  Path:             src/misc
  Pack:             true
  Modules:          AbsSet, Automaton, Bij, CSM, Hashset, LazyGraph, PHashtbl,
                    PrintBox, RAL, RoseTree, SmallSet, UnionFind, Univ
  BuildDepends:     containers, containers.data
  FindlibName:      misc
  FindlibParent:    containers

Library "containers_thread"
  Path:             src/threads/
  Modules:          CCFuture, CCLock
  FindlibName:      thread
  FindlibParent:    containers
  Build$:           flag(thread)
  Install$:         flag(thread)
  BuildDepends:     containers, threads
  XMETARequires:    containers, threads

Library "containers_lwt"
  Path:             src/lwt
  Modules:          Lwt_automaton, Lwt_actor, Lwt_klist, Lwt_pipe
  Pack:             true
  FindlibName:      lwt
  FindlibParent:    containers
  Build$:           flag(lwt) && flag(misc)
  Install$:         flag(lwt) && flag(misc)
  BuildDepends:     containers, lwt, containers.misc

Document containers
  Title:                Containers docs
  Type:                 ocamlbuild (0.3)
  BuildTools+:          ocamldoc
  Build$:               flag(docs) && flag(advanced) && flag(bigarray) && flag(lwt) && flag(misc)
  Install:              true
  XOCamlbuildPath:      .
  XOCamlbuildExtraArgs:
    "-docflags '-colorize-code -short-functors -charset utf-8'"
  XOCamlbuildLibraries:
    containers, containers.misc, containers.iter, containers.data,
    containers.string, containers.pervasives, containers.bigarray,
    containers.advanced, containers.io, containers.sexp,
    containers.lwt

Executable run_benchs
  Path:             benchs/
  Install:          false
  CompiledObject:   best
  Build$:           flag(bench) && flag(misc)
  MainIs:           run_benchs.ml
  BuildDepends:     containers, containers.misc, containers.advanced,
                    containers.data, containers.string, containers.iter,
                    sequence, gen, benchmark

Executable bench_hash
  Path: benchs/
  Install: false
  CompiledObject: best
  Build$: flag(bench) && flag(misc)
  MainIs: bench_hash.ml
  BuildDepends: containers, containers.misc

Executable run_test_future
  Path:         tests/threads/
  Install:      false
  CompiledObject: best
  Build$:       flag(tests) && flag(thread)
  MainIs:       run_test_future.ml
  BuildDepends: containers, threads, sequence, oUnit, containers.thread

Test future
  Command:      echo "run test future" ; ./run_test_future.native
  TestTools:    run_test_future
  Run$:         flag(tests) && flag(thread)

PreBuildCommand: make qtest-gen

Executable run_qtest
  Path:             qtest/
  Install:          false
  CompiledObject:   best
  MainIs:           run_qtest.ml
  Build$:           flag(tests) && flag(bigarray)
  BuildDepends:     containers, containers.misc, containers.string, containers.iter,
                    containers.io, containers.advanced, containers.sexp,
                    containers.bigarray,
                    sequence, gen, oUnit, QTest2Lib

Executable run_tests
  Path: tests/
  Install: false
  CompiledObject: best
  MainIs: run_tests.ml
  Build$: flag(tests) && flag(misc)
  BuildDepends: containers, containers.data, oUnit, sequence, gen,
                qcheck, containers.misc, containers.string

Test all
  Command:      make test-all
  TestTools:    run_tests, run_qtest
  Run$:         flag(tests) && flag(misc)

Executable lambda
  Path: examples/
  Install: false
  CompiledObject: best
  MainIs: lambda.ml
  Build$: flag(misc)
  BuildDepends: containers, containers.misc

Executable id_sexp
  Path:             examples/
  Install:          false
  CompiledObject:   best
  MainIs:           id_sexp.ml
  Build$:           flag(misc)
  BuildDepends:     containers.sexp

Executable id_sexp2
  Path:             examples/
  Install:          false
  CompiledObject:   best
  MainIs:           id_sexp2.ml
  Build$:           flag(misc)
  BuildDepends:     containers.sexp

SourceRepository head
  Type: git
  Location: https://github.com/c-cube/ocaml-containers
  Browser: https://github.com/c-cube/ocaml-containers/tree/master/src<|MERGE_RESOLUTION|>--- conflicted
+++ resolved
@@ -70,11 +70,7 @@
   Path:             src/data
   Modules:          CCMultiMap, CCMultiSet, CCTrie, CCFlatHashtbl, CCCache,
                     CCPersistentHashtbl, CCDeque, CCFQueue, CCBV, CCMixtbl,
-<<<<<<< HEAD
-                    CCMixmap, CCBufferIO
-=======
-                    CCRingBuffer
->>>>>>> 6f788d3a
+                    CCMixmap, CCRingBuffer
   FindlibParent:    containers
   FindlibName:      data
 
